--- conflicted
+++ resolved
@@ -214,40 +214,25 @@
   ):
     self._logger = InstanceLogger(self, _logger)
     self._class_name = self.__class__.__name__ # cache this
-<<<<<<< HEAD
     self.root = root
     self.url = url
     self._auth = auth
     self._params = params or {}
     if proxy:
       self._params['doas'] = proxy
-    self._timeout = int(timeout) if timeout else None
+    if isinstance(timeout, basestring):
+      timeouts = tuple(int(s) for s in timeout.split(','))
+      self._timeout = timeouts[0] if len(timeouts) == 1 else timeouts
+    else:
+      self._timeout = timeout
     self._verify = Config.parse_boolean(verify)
-    self._cert = cert
+    if cert and ',' in cert:
+      self._cert = tuple(s.strip() for s in cert.split(','))
+    else:
+      self._cert = cert
 
   def __repr__(self):
     return '<%s(url=%r)>' % (self._class_name, self.url)
-=======
-    self.url = url
-    self.auth = auth
-    self.params = params or {}
-    if proxy:
-      self.params['doas'] = proxy
-    self.root = root
-    if isinstance(timeout, basestring):
-      timeouts = tuple(int(s) for s in timeout.split(','))
-      self.timeout = timeouts[0] if len(timeouts) == 1 else timeouts
-    else:
-      self.timeout = timeout
-    self.verify = Config.parse_boolean(verify)
-    if cert and ',' in cert:
-      self.cert = tuple(s.strip() for s in cert.split(','))
-    else:
-      self.cert = cert
-
-  def __repr__(self):
-    return '<%s(url=%s)>' % (self._class_name, self.url)
->>>>>>> 9851f8c2
 
   # Generic request handler
 
