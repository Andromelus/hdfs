#!/usr/bin/env python
# encoding: utf-8

"""Test Hdfs Dataframe extension."""

import shutil
import os
import tempfile


from nose.plugins.skip import SkipTest
from helpers import _TestSession

SKIP = False

try:
  import numpy
  import pandas as pd

except ImportError:
  SKIP = True
  pass

if not SKIP:
  from hdfs.ext.dataframe import read_df, write_df
  from pandas.util.testing import assert_frame_equal

class TestDataframe(_TestSession):

  def setup(self):
    if SKIP:
      raise SkipTest

    super(TestDataframe, self).setup()

    self.test_df = pd.DataFrame.from_records(
        [{'A' :  1, 'B' :  2},
         {'A' : 11, 'B' : 23},
         {'A' :100, 'B' :211},
         {'A' : 23, 'B' :  1}])

  def run_write_read(self, df, format, use_gzip = False, sep = '\t', 
      index_cols = None, local_dir = None, num_threads = None):

    # Location on HDFS
    ext = format + ('.gz' if use_gzip else '')
    f = '/tmp/akolchin/dfreader_test/test.' + ext

<<<<<<< HEAD
    write_df(df, self.client, f, 'csv', sep=sep, use_gzip=use_gzip, 
      overwrite=True, rows_per_part=2)
=======
    write_df(
      df, self.client, f, 'csv', 
      sep=sep, use_gzip=use_gzip, overwrite=True, num_parts=2)
>>>>>>> 0ce29587

    returned_df = read_df(self.client, f, 'csv', sep=sep, use_gzip=use_gzip, 
      index_cols=index_cols, local_dir=local_dir, num_threads=num_threads)

    assert_frame_equal(df, returned_df)
    return returned_df

  def test_csv(self):
    self.run_write_read(self.test_df, format='csv')

  def test_csv_gz(self):
    self.run_write_read(self.test_df, format='csv', use_gzip=True)

  def test_csv_comma(self):
    self.run_write_read(self.test_df, format='csv', sep=',')

  def test_csv_index(self):
    df = self.test_df.copy().set_index('A')
    self.run_write_read(df, format='csv', index_cols = ['A'])

  def test_avro(self):
    self.run_write_read(self.test_df, format='avro')

  def test_avro_index(self):
    df = self.test_df.copy().set_index('A')
    self.run_write_read(df, format='avro', index_cols = ['A'])

  def test_local_tmp_path(self):
    temp1 = tempfile.mkdtemp()
    try:
      returned_df = self.run_write_read(self.test_df, 'csv', temp1)

      temp2 = tempfile.mkdtemp()
      try:
        # Should be cached now
        self.run_write_read(returned_df, 'csv', temp2)

      finally:
        shutil.rmtree(temp2)

    finally:
      shutil.rmtree(temp1)

  def test_parallel_download(self):
    self.run_write_read(self.test_df, 'csv', num_threads = -1)<|MERGE_RESOLUTION|>--- conflicted
+++ resolved
@@ -46,14 +46,8 @@
     ext = format + ('.gz' if use_gzip else '')
     f = '/tmp/akolchin/dfreader_test/test.' + ext
 
-<<<<<<< HEAD
     write_df(df, self.client, f, 'csv', sep=sep, use_gzip=use_gzip, 
-      overwrite=True, rows_per_part=2)
-=======
-    write_df(
-      df, self.client, f, 'csv', 
-      sep=sep, use_gzip=use_gzip, overwrite=True, num_parts=2)
->>>>>>> 0ce29587
+      overwrite=True, num_parts=2)
 
     returned_df = read_df(self.client, f, 'csv', sep=sep, use_gzip=use_gzip, 
       index_cols=index_cols, local_dir=local_dir, num_threads=num_threads)
