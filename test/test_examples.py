#!/usr/bin/env python
# encoding: utf-8

"""Test that the examples run correctly."""

from hdfs import Config
<<<<<<< HEAD
from nose.plugins.skip import SkipTest
=======
from imp import load_source
>>>>>>> 7c65ae66
from six import add_metaclass
from test.util import _IntegrationTest
import os
import os.path as osp
import pytest

try:
  # Python 3.12 and above
  from importlib import load_source
except ImportError:
  # Below Python 3.12
  from imp import load_source

class _ExamplesType(type):

  """Metaclass generating a test for each example."""

  dpath = osp.join(osp.dirname(__file__), os.pardir, 'examples')

  def __new__(mcs, cls, bases, attrs):

    def make_test(fname):
      fpath = osp.join(mcs.dpath, fname)
      module = osp.splitext(fname)[0]

      def test(self):
        try:
          load_source(module, fpath)
        except ImportError:
          # Unmet dependency.
          pytest.skip()

      test.__name__ = 'test_{}'.format(module)
      test.__doc__ = 'Test for example {}.'.format(fpath)
      return test

    for fname in os.listdir(mcs.dpath):
      if osp.splitext(fname)[1] == '.py':
        test = make_test(fname)
        attrs[test.__name__] = test
    return super(_ExamplesType, mcs).__new__(mcs, cls, bases, attrs)


@add_metaclass(_ExamplesType)
class TestExamples(_IntegrationTest):

  """Empty since tests are injected by the metaclass."""

  _get_client = None

  @classmethod
  def setup_class(cls):
    super(TestExamples, cls).setup_class()
    cls._get_client = Config.get_client
    Config.get_client = staticmethod(lambda: cls.client)

  @classmethod
  def teardown_class(cls):
    Config.get_client = cls._get_client
    super(TestExamples, cls).teardown_class()<|MERGE_RESOLUTION|>--- conflicted
+++ resolved
@@ -4,11 +4,6 @@
 """Test that the examples run correctly."""
 
 from hdfs import Config
-<<<<<<< HEAD
-from nose.plugins.skip import SkipTest
-=======
-from imp import load_source
->>>>>>> 7c65ae66
 from six import add_metaclass
 from test.util import _IntegrationTest
 import os
